--- conflicted
+++ resolved
@@ -664,15 +664,12 @@
 
         assert_eq!(encoded_len, encoded.len());
     }
-<<<<<<< HEAD
 
     #[test]
     fn encode_imap() {
         assert_eq!(
-            ::encode_config(b"\xFB\xFF", ::IMAP_MUTF7),
-            ::encode_config(b"\xFB\xFF", ::STANDARD_NO_PAD).replace("/", ",")
+            encode_config(b"\xFB\xFF", crate::IMAP_MUTF7),
+            encode_config(b"\xFB\xFF", crate::STANDARD_NO_PAD).replace("/", ",")
         );
     }
-=======
->>>>>>> 5d3970eb
 }